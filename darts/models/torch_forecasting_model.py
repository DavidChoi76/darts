"""
Torch Forecasting Model Base Class
----------------------------------
This is the super class for all PyTorch-based forecasting models.
"""

import numpy as np
import os
import re
from glob import glob
import shutil
from joblib import Parallel, delayed
from typing import Optional, Dict, Tuple, Union, Sequence
from abc import ABC, abstractmethod
import torch
import torch.nn as nn
from torch.utils.data import DataLoader, Dataset
from torch.utils.tensorboard import SummaryWriter
import time

from ..timeseries import TimeSeries
from ..utils import _build_tqdm_iterator
from ..utils.torch import random_method
from ..utils.data.timeseries_dataset import TimeSeriesInferenceDataset, TrainingDataset
from ..utils.data.sequential_dataset import SequentialDataset
from ..utils.data.simple_inference_dataset import SimpleInferenceDataset
from ..logging import raise_if_not, get_logger, raise_log, raise_if
from .forecasting_model import GlobalForecastingModel

DEFAULT_DARTS_FOLDER = '.darts'
CHECKPOINTS_FOLDER = 'checkpoints'
RUNS_FOLDER = 'runs'
UNTRAINED_MODELS_FOLDER = 'untrained_models'

logger = get_logger(__name__)


def _get_checkpoint_folder(work_dir, model_name):
    return os.path.join(work_dir, CHECKPOINTS_FOLDER, model_name)


def _get_untrained_models_folder(work_dir, model_name):
    return os.path.join(work_dir, UNTRAINED_MODELS_FOLDER, model_name)


def _get_runs_folder(work_dir, model_name):
    return os.path.join(work_dir, RUNS_FOLDER, model_name)


class TimeSeriesTorchDataset(Dataset):
    def __init__(self, ts_dataset: Union[TimeSeriesInferenceDataset, TrainingDataset], device):
        """
        Wraps around `TimeSeriesDataset`, in order to provide translation
        from `TimeSeries` to torch tensors and stack target series with covariates when needed.
        Inherits from torch `Dataset`.

        Parameters
        ----------
        ts_dataset
            the `TimeSeriesDataset` or `TrainingDataset` underlying this torch Dataset.
        """
        self.ts_dataset = ts_dataset
        self.device = device

    @staticmethod
    def _cat_with_optional(tsr1: torch.Tensor, tsr2: Optional[torch.Tensor]):
        if tsr2 is None:
            return tsr1
        else:
            return torch.cat([tsr1, tsr2], dim=1)

    def __len__(self):
        return len(self.ts_dataset)

    def __getitem__(self, idx: int):
        """
        Cast the content of the dataset to torch tensors
        """
        item = self.ts_dataset[idx]

        if isinstance(self.ts_dataset, TimeSeriesInferenceDataset):
            # the dataset contains (input_target, input_covariate) only
            input_tgt = torch.from_numpy(item[0].values()).float()
            input_cov = torch.from_numpy(item[1].values()).float() if item[1] is not None else None
            future_cov = torch.from_numpy(item[2].values()).float() if item[2] is not None else None

            if future_cov is not None:
                return self._cat_with_optional(input_tgt, input_cov), future_cov, idx
            else:
                return self._cat_with_optional(input_tgt, input_cov), idx

        elif isinstance(self.ts_dataset, TrainingDataset):
            # the dataset contains (input_target, output_target, input_covariate)
            input_tgt, output_tgt = torch.from_numpy(item[0]).float(), torch.from_numpy(item[1]).float()
            input_cov = torch.from_numpy(item[2]).float() if item[2] is not None else None
            return self._cat_with_optional(input_tgt, input_cov), output_tgt

        else:
            raise ValueError('The dataset must be of type `TrainingDataset` or `TimeSeriesInferenceDataset`')


class TorchForecastingModel(GlobalForecastingModel, ABC):
    # TODO: add is_stochastic & reset methods
    def __init__(self,
                 input_chunk_length: int,
                 output_chunk_length: int,
                 batch_size: int = 32,
                 n_epochs: int = 100,
                 optimizer_cls: torch.optim.Optimizer = torch.optim.Adam,
                 optimizer_kwargs: Optional[Dict] = None,
                 lr_scheduler_cls: torch.optim.lr_scheduler._LRScheduler = None,
                 lr_scheduler_kwargs: Optional[Dict] = None,
                 loss_fn: nn.modules.loss._Loss = nn.MSELoss(),
                 model_name: str = None,
                 work_dir: str = os.path.join(os.getcwd(), DEFAULT_DARTS_FOLDER),
                 log_tensorboard: bool = False,
                 nr_epochs_val_period: int = 10,
                 torch_device_str: Optional[str] = None):

        """ Pytorch-based Forecasting Model.

        This class is meant to be inherited to create a new pytorch-based forecasting module.
        When subclassing this class, please make sure to set the self.model attribute
        in the __init__ function and then call super().__init__ while passing the kwargs.

        Parameters
        ----------
        input_chunk_length
            Number of past time steps that are fed to the internal forecasting module.
        output_chunk_length
            Number of time steps to be output by the internal forecasting module.
        batch_size
            Number of time series (input and output sequences) used in each training pass.
        n_epochs
            Number of epochs over which to train the model.
        optimizer_cls
            The PyTorch optimizer class to be used (default: `torch.optim.Adam`).
        optimizer_kwargs
            Optionally, some keyword arguments for the PyTorch optimizer (e.g., `{'lr': 1e-3}`
            for specifying a learning rate). Otherwise the default values of the selected `optimizer_cls`
            will be used.
        lr_scheduler_cls
            Optionally, the PyTorch learning rate scheduler class to be used. Specifying `None` corresponds
            to using a constant learning rate.
        lr_scheduler_kwargs
            Optionally, some keyword arguments for the PyTorch optimizer.
        loss_fn
            PyTorch loss function used for training (default: `torch.nn.MSELoss()`).
        model_name
            Name of the model. Used for creating checkpoints and saving tensorboard data. If not specified,
            defaults to the following string "YYYY-mm-dd_HH:MM:SS_torch_model_run_PID", where the initial part of the
            name is formatted with the local date and time, while PID is the processed ID (preventing models spawned at
            the same time by different processes to share the same model_name). E.g.,
            2021-06-14_09:53:32_torch_model_run_44607.
        work_dir
            Path of the working directory, where to save checkpoints and Tensorboard summaries.
            (default: current working directory).
        log_tensorboard
            If set, use Tensorboard to log the different parameters. The logs will be located in:
            `[work_dir]/.darts/runs/`.
        nr_epochs_val_period
            Number of epochs to wait before evaluating the validation loss (if a validation
            `TimeSeries` is passed to the `fit()` method).
        torch_device_str
            Optionally, a string indicating the torch device to use. (default: "cuda:0" if a GPU
            is available, otherwise "cpu")
        """
        super().__init__()

        if torch_device_str is None:
            self.device = self._get_best_torch_device()
        else:
            self.device = torch.device(torch_device_str)

        # We will fill these dynamically, upon first call of fit_from_dataset():
        self.model = None
        self.input_dim = None
        self.output_dim = None

        self.input_chunk_length = input_chunk_length
        self.output_chunk_length = output_chunk_length
        self.log_tensorboard = log_tensorboard
        self.nr_epochs_val_period = nr_epochs_val_period

        if model_name is None:
            current_time = time.strftime("%Y-%m-%d_%H:%M:%S", time.localtime())
            model_name = current_time + "_torch_model_run_" + str(os.getpid())

        self.model_name = model_name
        self.work_dir = work_dir

        self.n_epochs = n_epochs
        self.total_epochs = 0  # 0 means it wasn't trained yet.
        self.batch_size = batch_size

        # Define the loss function
        self.criterion = loss_fn

        # The tensorboard writer
        self.tb_writer = None

        # Persist optimiser and LR scheduler parameters
        self.optimizer_cls = optimizer_cls
        self.optimizer_kwargs = dict() if optimizer_kwargs is None else optimizer_kwargs
        self.lr_scheduler_cls = lr_scheduler_cls
        self.lr_scheduler_kwargs = dict() if lr_scheduler_kwargs is None else lr_scheduler_kwargs

    def _init_model(self) -> None:
        """
        Init self.model - the torch module of this class, based on examples of input/output tensors (to get the
        sizes right).
        """

        # the tensors have shape (chunk_length, nr_dimensions)
        model = self._create_model(self.input_dim, self.output_dim)
        self.model = model.to(self.device)

        # A utility function to create optimizer and lr scheduler from desired classes
        def _create_from_cls_and_kwargs(cls, kws):
            try:
                return cls(**kws)
            except (TypeError, ValueError) as e:
                raise_log(ValueError('Error when building the optimizer or learning rate scheduler;'
                                     'please check the provided class and arguments'
                                     '\nclass: {}'
                                     '\narguments (kwargs): {}'
                                     '\nerror:\n{}'.format(cls, kws, e)),
                          logger)

        # Create the optimizer and (optionally) the learning rate scheduler
        # we have to create copies because we cannot save model.parameters into object state (not serializable)
        optimizer_kws = {k: v for k, v in self.optimizer_kwargs.items()}
        optimizer_kws['params'] = self.model.parameters()
        self.optimizer = _create_from_cls_and_kwargs(self.optimizer_cls, optimizer_kws)

        if self.lr_scheduler_cls is not None:
            lr_sched_kws = {k: v for k, v in self.lr_scheduler_kwargs.items()}
            lr_sched_kws['optimizer'] = self.optimizer
            self.lr_scheduler = _create_from_cls_and_kwargs(self.lr_scheduler_cls, lr_sched_kws)
        else:
            self.lr_scheduler = None  # We won't use a LR scheduler

        self._save_untrained_model(_get_untrained_models_folder(self.work_dir, self.model_name))

    @abstractmethod
    def _create_model(self, input_dim: int, output_dim: int) -> torch.nn.Module:
        """
        This method has to be implemented by all children. It is in charge of instantiating the actual torch model,
        based on examples input/output tensors (i.e. implement a model with the right input/output sizes).
        """
        pass

    def _build_train_dataset(self,
                             target: Sequence[TimeSeries],
                             covariates: Optional[Sequence[TimeSeries]]) -> TrainingDataset:
        return SequentialDataset(target_series=target,
                                 covariates=covariates,
                                 input_chunk_length=self.input_chunk_length,
                                 output_chunk_length=self.output_chunk_length)

    @random_method
    def fit(self,
            series: Union[TimeSeries, Sequence[TimeSeries]],
            covariates: Optional[Union[TimeSeries, Sequence[TimeSeries]]] = None,
            val_series: Optional[Union[TimeSeries, Sequence[TimeSeries]]] = None,
            val_covariates: Optional[Union[TimeSeries, Sequence[TimeSeries]]] = None,
            verbose: bool = False,
            epochs: int = 0) -> None:
        """
        The fit method for torch models.
        It wraps around `fit_from_dataset()`.

        **Important**: if `epochs=0` (default), running `fit()` or `fit_from_dataset()` removes previously trained model - all it's checkpoints
        and tensorboard data. If you want to train your model for more epochs, set the `epochs` parameter to value
        greater than 0.

        **Note**: If your model wasn't yet trained and you requested to train for more epochs with `epoch` parameter,
        it will be treated as trained for 0 epochs.

        *** Future covariates are not yet supported ***

        Parameters
        ----------
        series
            A series or sequence of series serving as target (i.e. what the model will be trained to forecast)
        covariates
            Optionally, a series or sequence of series specifying covariates
        val_series
            Optionally, one or a sequence of validation target series, which will be used to compute the validation
            loss throughout training and keep track of the best performing models.
        val_covariates
            Optionally, the covariates corresponding to the validation series (must match `covariates`)
        verbose
            Optionally, whether to print progress.
        epochs
            If your model is already trained but you want to train it even further, you can provide here the number of
            additional epochs.
        """
        super().fit(series, covariates)

        wrap_fn = lambda ts: [ts] if isinstance(ts, TimeSeries) else ts
        series = wrap_fn(series)
        covariates = wrap_fn(covariates)
        val_series = wrap_fn(val_series)
        val_covariates = wrap_fn(val_covariates)
        # TODO - if one covariate is provided, we could repeat it N times for each of the N target series

        # Check that dimensions of train and val set match; on first series only
        if val_series is not None:
            train_set_dim = (series[0].width + (0 if covariates is None else covariates[0].width))
            val_set_dim = (val_series[0].width + (0 if val_covariates is None else val_covariates[0].width))
            raise_if_not(train_set_dim == val_set_dim, 'The dimensions of the series in the training set '
                                                       'and the validation set do not match. {} != {}'.format(
                                                        train_set_dim, val_set_dim))

        train_dataset = self._build_train_dataset(series, covariates)
        val_dataset = self._build_train_dataset(val_series, val_covariates) if val_series is not None else None

        logger.info('Train dataset contains {} samples.'.format(len(train_dataset)))

        self.fit_from_dataset(train_dataset, val_dataset, verbose, epochs)

    @random_method
    def fit_from_dataset(self,
                         train_dataset: TrainingDataset,
                         val_dataset: Optional[TrainingDataset] = None,
                         verbose: bool = False,
                         epochs: int = 0) -> None:

        raise_if(len(train_dataset) == 0,
                 'The provided training time series dataset is too short for obtaining even one training point.',
                 logger)
        raise_if(val_dataset is not None and len(val_dataset) == 0,
                 'The provided validation time series dataset is too short for obtaining even one training point.',
                 logger)

        # if the model wasn't trained, and it was not requested to retrain for more epochs, treat it like a
        # training from scratch.
        if epochs == 0 or self.total_epochs == 0:
            shutil.rmtree(_get_checkpoint_folder(self.work_dir, self.model_name), ignore_errors=True)
            self.total_epochs = 0

        torch_train_dataset = TimeSeriesTorchDataset(train_dataset, self.device)
        torch_val_dataset = TimeSeriesTorchDataset(val_dataset, self.device)

        input_dim, output_dim = torch_train_dataset[0][0].shape[1], torch_train_dataset[0][1].shape[1]
        if self.model is None:
            # Build model, based on the dimensions of the first series in the train set.
            self.input_dim, self.output_dim = input_dim, output_dim
            self._init_model()
        else:
            # Check existing model has input/output dim matching what's provided in the training set.
            raise_if_not(input_dim == self.input_dim and output_dim == self.output_dim,
                         'The dimensionality of the series in the training set do not match the dimensionality'
                         ' of the series the model has previously been trained on. '
                         'Model input/output dimensions = {}/{}, provided input/ouptput dimensions = {}/{}'.format(
                             self.input_dim, self.output_dim, input_dim, output_dim
                         ))

        train_loader = DataLoader(torch_train_dataset,
                                  batch_size=self.batch_size,
                                  shuffle=True,
                                  num_workers=0,
                                  pin_memory=True,
                                  drop_last=True)

        # Prepare validation data
        val_loader = None if val_dataset is None else DataLoader(torch_val_dataset,
                                                                 batch_size=self.batch_size,
                                                                 shuffle=False,
                                                                 num_workers=0,
                                                                 pin_memory=True,
                                                                 drop_last=False)

        # Prepare tensorboard writer
        tb_writer = self._prepare_tensorboard_writer(epochs > 0)

        # if user wants to train the model for more epochs, ignore the n_epochs parameter
        train_num_epochs = epochs if epochs > 0 else self.n_epochs

        # Train model
        self._train(train_loader, val_loader, tb_writer, verbose, train_num_epochs)

        # Close tensorboard writer
        if tb_writer is not None:
            tb_writer.flush()
            tb_writer.close()

    def predict(self,
                n: int,
                series: Optional[Union[TimeSeries, Sequence[TimeSeries]]] = None,
                covariates: Optional[Union[TimeSeries, Sequence[TimeSeries]]] = None,
                batch_size: Optional[int] = None,
                verbose: bool = False,
                n_jobs: int = 1,
                roll_size: Optional[int] = None
                ) -> Union[TimeSeries, Sequence[TimeSeries]]:
        """
        Predicts values for a certain number of time steps after the end of the training series,
        or after the end of the specified `series`.

        If `n` is larger than the model `output_chunk_length`, the predictions will be computed in an
        auto-regressive way, by iteratively feeding the last `roll_size` forecast points as
        inputs to the model until a forecast of length `n` is obtained. If the model was trained with
        covariates, all of the covariate time series need to have a time index that extends at least
        `n - output_chunk_length` into the future. In other words, if `n` is larger than `output_chunk_length`
        then covariates need to be available in the future.

        If some time series in the ``series`` argument have more time steps than the model was trained with,
        only the last ``input_chunk_length`` time steps will be considered.

        Parameters
        ----------
        n
            The number of time steps after the end of the training time series for which to produce predictions
        series
            Optionally, one or several input `TimeSeries`, representing the history of the target series whose
            future is to be predicted. If specified, the method returns the forecasts of these
            series. Otherwise, the method returns the forecast of the (single) training series.
        covariates
            Optionally, the covariates series needed as inputs for the model. They must match the covariates used
            for training in terms of dimension and type.
        batch_size
            Size of batches during prediction. Defaults to the models `batch_size` value.
        verbose
            Optionally, whether to print progress.
        n_jobs
            The number of jobs to run in parallel. Defaults to `1`. `-1` means using all processors.
        roll_size
            For self-consuming predictions, i.e. `n > self.output_chunk_length`, determines how many
            outputs of the model are fed back into it at every iteration of feeding the predicted target
            (and optionally future covariates) back into the model. If this parameter is not provided,
            it will be set `self.output_chunk_length` by default.

        Returns
        -------
        Union[TimeSeries, Sequence[TimeSeries]]
            One or several time series containing the forecasts of `series`, or the forecast of the training series
            if `series` is not specified and the model has been trained on a single series.
        """
        super().predict(n, series, covariates)

        if series is None:
            raise_if(self.training_series is None, "Input series has to be provided after fitting on multiple series.")
            series = self.training_series

        if covariates is None and self.covariate_series is not None:
            covariates = self.covariate_series

        called_with_single_series = False
        if isinstance(series, TimeSeries):
            called_with_single_series = True
            series = [series]

        covariates = [covariates] if isinstance(covariates, TimeSeries) else covariates

        # check that the input sizes match
        in_dim = (0 if covariates is None else covariates[0].width) + series[0].width
        raise_if_not(in_dim == self.input_dim,
                     'The dimensionality of the series provided for prediction does not match the dimensionality '
                     'of the series this model has been trained on. Provided input dim = {}, '
                     'model input dim = {}'.format(in_dim, self.input_dim))

        dataset = SimpleInferenceDataset(series, covariates, n, self.input_chunk_length, self.output_chunk_length)
        predictions = self.predict_from_dataset(n, dataset, verbose=verbose, batch_size=batch_size, n_jobs=n_jobs,
                                                roll_size=roll_size)
        return predictions[0] if called_with_single_series else predictions

    def predict_from_dataset(self,
                             n: int,
                             input_series_dataset: TimeSeriesInferenceDataset,
                             batch_size: Optional[int] = None,
                             verbose: bool = False,
                             n_jobs: int = 1,
                             roll_size: Optional[int] = None
                             ) -> Sequence[TimeSeries]:

        """
        Predicts values for a certain number of time steps after the end of the series appearing in the specified
        ``input_series_dataset``.

        If ``n`` is larger than the model ``output_chunk_length``, the predictions will be computed in an
        auto-regressive way, by iteratively feeding the last ``roll_size`` forecast points as
        inputs to the model until a forecast of length ``n`` is obtained. If the model was trained with
        covariates, all of the covariate time series need to have a time index that extends at least
        `n - output_chunk_length` into the future. In other words, if `n` is larger than `output_chunk_length`
        then covariates need to be available in the future.

        If some series in the ``input_series_dataset`` have more time steps than the model was trained with,
        only the last ``input_chunk_length`` time steps will be considered.

        Parameters
        ----------
        n
            The number of time steps after the end of the training time series for which to produce predictions
        input_series_dataset
            Optionally, one or several input `TimeSeries`, representing the history of the target series' whose
            future is to be predicted. If specified, the method returns the forecasts of these
            series. Otherwise, the method returns the forecast of the (single) training series.
        batch_size
            Size of batches during prediction. Defaults to the models `batch_size` value.
        verbose
            Shows the progress bar for batch predicition. Off by default.
        n_jobs
            The number of jobs to run in parallel. Defaults to `1`. `-1` means using all processors.
        roll_size
            For self-consuming predictions, i.e. `n > self.output_chunk_length`, determines how many
            outputs of the model are fed back into it at every iteration of feeding the predicted target
            (and optionally future covariates) back into the model. If this parameter is not provided,
            it will be set `self.output_chunk_length` by default.

        Returns
        -------
        Sequence[TimeSeries]
            Returns one or more forecasts for time series.
        """
        self.model.eval()

        if roll_size is None:
            roll_size = self.output_chunk_length
        else:
            raise_if_not(0 < roll_size <= self.output_chunk_length,
                         '`roll_size` must be an integer between 1 and `self.output_chunk_length`')

        # check input data type
        raise_if_not(isinstance(input_series_dataset, TimeSeriesInferenceDataset),
                     'Only TimeSeriesInferenceDataset is accepted as input type')

        # TODO currently we assume all forecasts fit in memory

        # iterate through batches to produce predictions
        batch_size = batch_size or self.batch_size
        pred_loader = DataLoader(TimeSeriesTorchDataset(input_series_dataset, self.device),
                                 batch_size=batch_size,
                                 shuffle=False,
                                 num_workers=0,
                                 pin_memory=False,
                                 drop_last=False)
        predictions = []
        iterator = _build_tqdm_iterator(pred_loader, verbose=verbose)
        with torch.no_grad():
            for batch_tuple in iterator:

                input_series, indices = batch_tuple[0], batch_tuple[-1]
                cov_future = batch_tuple[1] if len(batch_tuple) == 3 else None

                batch_prediction = []
                out = self.model(input_series)[:, self.first_prediction_index:, :]
                batch_prediction.append(out[:, :roll_size, :])
                prediction_length = roll_size

                while prediction_length < n:

                    # roll over input series to contain latest target and covariate
                    input_series = torch.roll(input_series, -roll_size, 1)

                    # update target input to include next `roll_size` predictions
                    if self.input_chunk_length >= roll_size:
                        input_series[:, -roll_size:, :self.output_dim] = out[:, :roll_size, :]
                    else:
                        input_series[:, :, :self.output_dim] = out[:, -self.input_chunk_length:, :]

                    # update covariates to include next `roll_size` predictions into the future
                    if cov_future is not None and self.input_chunk_length >= roll_size:
                        input_series[:, -roll_size:, self.output_dim:] = (
                            cov_future[:, prediction_length - roll_size:prediction_length, :]
                        )
                    elif cov_future is not None:
                        input_series[:, :, self.output_dim:] = (
                            cov_future[:, prediction_length - self.input_chunk_length:prediction_length, :]
                        )

                    # take only last part of the output sequence where needed
                    out = self.model(input_series)[:, self.first_prediction_index:, :]

                    # update predictions depending on how many data points have been predicted
                    if prediction_length <= n - self.output_chunk_length - roll_size:
                        batch_prediction.append(out[:, :roll_size, :])
                        prediction_length += roll_size
                    elif prediction_length < n - self.output_chunk_length:
                        # if we produce have `n - output_chunk_length < #predictions < n` we want to only use
                        # the predictions and covariates necessary to exactly reach `n - output_chunk_length`,
                        # so that the final forecast produces exactly the right number of predictions to reach `n`
                        spillover_prediction_length = (prediction_length + roll_size) - (n - self.output_chunk_length)
                        roll_size -= spillover_prediction_length
                        batch_prediction.append(out[:, :roll_size, :])
                        prediction_length += roll_size
                    else:
                        batch_prediction.append(out)
                        prediction_length += self.output_chunk_length

                # bring predictions into desired format and drop unnecessary values
                batch_prediction = torch.cat(batch_prediction, dim=1)
                batch_prediction = batch_prediction[:, :n, :]
                batch_prediction = batch_prediction.cpu().detach().numpy()

<<<<<<< HEAD
        return predictions

    def _prepare_predict_tensors(self, n: int, input_series_dataset: TimeSeriesInferenceDataset):
        """
        Creates a torch tensor `in_past` from `TimeSeriesInferenceDataset` instance for initial input to model
        which includes the target series and covariate series if the model was trained with covariates.
        Only past covariates are included, even if more are provided.

        If the model is required to produce the forecast over multiple iterations, i.e. if
        `n > self.output_chunk_length`, and if it was trained with covariates, then `cov_future` will
        contain the future covariates up to `n` time steps into the future.

        Parameters
        ----------
        n
            The number of time steps after the end of the training time series for which to produce predictions
        input_series_dataset
            Optionally, one or several input `TimeSeries`, representing the history of the target series' whose
            future is to be predicted. If specified, the method returns the forecasts of these
            series. Otherwise, the method returns the forecast of the (single) training series.

        Returns
        -------
        torch.Tensor of shape `(len(input_series_dataset), self.input_chunk_length, target.width + covariates.width)`
            Initial input to model which contains the input target sereis and the matching past covariates,
            if available
        Optional[torch.Tensor] of shape `(len(input_series_dataset), n, covariates.width)`
            Covariates required to predict horizons beyond `self.output_chunk_length`, or `None` if the model
            does require future covariates either because it does not require covariates at all or because
            `n <= self.output_chunk_length`.
    """

        in_past_arr = []
        cov_future_arr = []

        for target_series, covariate_series in input_series_dataset:
            raise_if_not(len(target_series) >= self.input_chunk_length,
                            'All input series must have length >= `input_chunk_length` ({}).'.format(
                self.input_chunk_length))

            # TODO: here we could be smart and handle cases where target and covariates do not have same time axis.
            # TODO: e.g. by taking their latest common timestamp.

            in_past = target_series.values(copy=False)[-self.input_chunk_length:]
            in_past = torch.from_numpy(in_past).float().to(self.device)

            if covariate_series is not None:

                # get first timestamp that lies in the future of target series
                first_pred_time = target_series.end_time() + target_series.freq

                # check whether future covariates are available and separate them if they are
                if covariate_series.end_time() >= first_pred_time:
                    cov_past = covariate_series.drop_after(first_pred_time)
                else:
                    cov_past = covariate_series

                # keep only the last covariates that the model can use as input
                cov_past = cov_past.values(copy=False)[-self.input_chunk_length:]

                # create torch tensor
                cov_past = torch.from_numpy(cov_past).float().to(self.device)

                # combine target series with covariates
                in_past = torch.cat([in_past, cov_past], dim=1)

                # handle future covariates
                if n > self.output_chunk_length:
                    # check that enough future covariates are available and keep only necessary ones
                    last_required_future_covariate_ts = (
                        target_series.end_time() + (n - self.output_chunk_length) * target_series.freq
=======
                ts_forecasts = Parallel(n_jobs=n_jobs)(
                    delayed(self._build_forecast_series)(
                        batch_prediction[batch_idx],
                        input_series_dataset[dataset_idx][0]
>>>>>>> 89e95b04
                    )
                    for batch_idx, dataset_idx in enumerate(indices)
                )

<<<<<<< HEAD
                    # drop past covariates (already used)
                    cov_future = covariate_series.drop_before(first_pred_time - covariate_series.freq).values(copy=False)
                    cov_future = cov_future[:n - self.output_chunk_length]
                    cov_future = torch.from_numpy(cov_future).float().to(self.device)
                    cov_future = cov_future.view(1, n - self.output_chunk_length, -1)
                    cov_future_arr.append(cov_future)


            in_past = in_past.view(1, self.input_chunk_length, -1)
            in_past_arr.append(in_past)

        # concatenate tensors to include multiple time series in one batch
        in_past = torch.cat(in_past_arr, dim=0)
        cov_future = torch.cat(cov_future_arr, dim=0) if len(cov_future_arr) > 0 else None
=======
                predictions.extend(ts_forecasts)
>>>>>>> 89e95b04

        return predictions

    def untrained_model(self):
        return self._load_untrained_model(_get_untrained_models_folder(self.work_dir, self.model_name))

    @property
    def first_prediction_index(self) -> int:
        """
        Returns the index of the first predicted within the output of self.model.
        """
        return 0

    def _train(self,
               train_loader: DataLoader,
               val_loader: Optional[DataLoader],
               tb_writer: Optional[SummaryWriter],
               verbose: bool,
               epochs: int = 0
               ) -> None:
        """
        Performs the actual training
        :param train_loader: the training data loader feeding the training data and targets
        :param val_loader: optionally, a validation set loader
        :param tb_writer: optionally, a TensorBoard writer
        :param epochs: value >0 means we're retraining model
        """

        best_loss = np.inf

        iterator = _build_tqdm_iterator(
            range(self.total_epochs, self.total_epochs + epochs),
            verbose=verbose,
        )

        for epoch in iterator:
            total_loss = 0

            for batch_idx, (data, target) in enumerate(train_loader):
                self.model.train()
                data, target = data.to(self.device), target.to(self.device)
                output = self.model(data)
                loss = self.criterion(output, target)
                self.optimizer.zero_grad()
                loss.backward()
                self.optimizer.step()
                total_loss += loss.item()
            if self.lr_scheduler is not None:
                self.lr_scheduler.step()

            if tb_writer is not None:
                for name, param in self.model.named_parameters():
                    # if the param doesn't require gradient, then param.grad = None and param.grad.data will crash
                    if param.requires_grad:
                        tb_writer.add_histogram(name + '/gradients', param.grad.data.cpu().numpy(), epoch)

                tb_writer.add_scalar("training/loss", total_loss / (batch_idx + 1), epoch)
                tb_writer.add_scalar("training/loss_total", total_loss / (batch_idx + 1), epoch)
                tb_writer.add_scalar("training/learning_rate", self._get_learning_rate(), epoch)

            self.total_epochs = epoch + 1
            self._save_model(False, _get_checkpoint_folder(self.work_dir, self.model_name), epoch)

            if epoch % self.nr_epochs_val_period == 0:
                training_loss = total_loss / len(train_loader)
                if val_loader is not None:
                    validation_loss = self._evaluate_validation_loss(val_loader)
                    if tb_writer is not None:
                        tb_writer.add_scalar("validation/loss_total", validation_loss, epoch)

                    if validation_loss < best_loss:
                        best_loss = validation_loss
                        self._save_model(True, _get_checkpoint_folder(self.work_dir, self.model_name), epoch)

                    if verbose:
                        print("Training loss: {:.4f}, validation loss: {:.4f}, best val loss: {:.4f}".
                              format(training_loss, validation_loss, best_loss), end="\r")
                elif verbose:
                    print("Training loss: {:.4f}".format(training_loss), end="\r")

    def _evaluate_validation_loss(self, val_loader: DataLoader):
        total_loss = 0
        self.model.eval()
        with torch.no_grad():
            for batch_idx, (data, target) in enumerate(val_loader):
                data, target = data.to(self.device), target.to(self.device)
                output = self.model(data)
                loss = self.criterion(output, target)
                total_loss += loss.item()

        validation_loss = total_loss / (batch_idx + 1)
        return validation_loss

    def _save_model(self,
                    is_best: bool,
                    folder: str,
                    epoch: int):
        """
        Saves the whole torch model object to a file

        :param is_best: whether the model we're currently saving is the best (on validation set)
        :param folder:
        :param epoch:
        :return:
        """

        checklist = glob(os.path.join(folder, "checkpoint_*"))
        checklist = sorted(checklist, key=lambda x: float(re.findall(r'(\d+)', x)[-1]))
        filename = 'checkpoint_{0}.pth.tar'.format(epoch)
        os.makedirs(folder, exist_ok=True)
        filename = os.path.join(folder, filename)

        with open(filename, 'wb') as f:
            torch.save(self, f)

        if len(checklist) >= 5:
            # remove older files
            for chkpt in checklist[:-4]:
                os.remove(chkpt)
        if is_best:
            best_name = os.path.join(folder, 'model_best_{0}.pth.tar'.format(epoch))
            shutil.copyfile(filename, best_name)
            checklist = glob(os.path.join(folder, "model_best_*"))
            checklist = sorted(checklist, key=lambda x: float(re.findall(r'(\d+)', x)[-1]))
            if len(checklist) >= 2:
                # remove older files
                for chkpt in checklist[:-1]:
                    os.remove(chkpt)

    def _save_untrained_model(self, folder):
        os.makedirs(folder, exist_ok=True)
        filename = os.path.join(folder, 'model.pth.tar')

        with open(filename, 'wb') as f:
            torch.save(self, f)

    def _load_untrained_model(self, folder):
        filename = os.path.join(folder, 'model.pth.tar')

        with open(filename, 'rb') as f:
            model = torch.load(f)
        return model

    def _prepare_tensorboard_writer(self, continue_training: bool = False):
        runs_folder = _get_runs_folder(self.work_dir, self.model_name)
        if self.log_tensorboard:
            if not continue_training:
                shutil.rmtree(runs_folder, ignore_errors=True)
                tb_writer = SummaryWriter(runs_folder)
                dummy_input = torch.empty(self.batch_size, self.input_chunk_length, self.input_dim).to(self.device)
                tb_writer.add_graph(self.model, dummy_input)
            else:
                tb_writer = SummaryWriter(runs_folder, purge_step=self.total_epochs)
        else:
            tb_writer = None
        return tb_writer

    @staticmethod
    def load_from_checkpoint(model_name: str,
                             work_dir: str = None,
                             filename: str = None,
                             best: bool = True) -> 'TorchForecastingModel':
        """
        Load the model from the given checkpoint.
        if file is not given, will try to restore the most recent checkpoint.

        Parameters
        ----------
        model_name
            The name of the model (used to retrieve the checkpoints folder's name).
        work_dir
            Working directory (containing the checkpoints folder). Defaults to current working directory.
        filename
            The name of the checkpoint file. If not specified, use the most recent one.
        best
            If set, will retrieve the best model (according to validation loss) instead of the most recent one.

        Returns
        -------
        TorchForecastingModel
            The corresponding trained `TorchForecastingModel`.
        """

        if work_dir is None:
            work_dir = os.path.join(os.getcwd(), DEFAULT_DARTS_FOLDER)

        checkpoint_dir = _get_checkpoint_folder(work_dir, model_name)

        # if filename is none, find most recent file in savepath that is a checkpoint
        if filename is None:
            path = os.path.join(checkpoint_dir, "model_best_*" if best else "checkpoint_*")
            checklist = glob(path)
            if len(checklist) == 0:
                raise_log(FileNotFoundError('There is no file matching prefix {} in {}'.format(
                          "model_best_*" if best else "checkpoint_*", checkpoint_dir)),
                          logger)
            filename = max(checklist, key=os.path.getctime)  # latest file TODO: check case where no files match
            filename = os.path.basename(filename)

        full_fname = os.path.join(checkpoint_dir, filename)
        print('loading {}'.format(filename))
        with open(full_fname, 'rb') as f:
            model = torch.load(f)
        return model

    def _get_best_torch_device(self):
        is_cuda = torch.cuda.is_available()
        if is_cuda:
            return torch.device("cuda:0")
        else:
            return torch.device("cpu")

    def _get_learning_rate(self):
        for p in self.optimizer.param_groups:
            return p['lr']<|MERGE_RESOLUTION|>--- conflicted
+++ resolved
@@ -594,106 +594,15 @@
                 batch_prediction = batch_prediction[:, :n, :]
                 batch_prediction = batch_prediction.cpu().detach().numpy()
 
-<<<<<<< HEAD
-        return predictions
-
-    def _prepare_predict_tensors(self, n: int, input_series_dataset: TimeSeriesInferenceDataset):
-        """
-        Creates a torch tensor `in_past` from `TimeSeriesInferenceDataset` instance for initial input to model
-        which includes the target series and covariate series if the model was trained with covariates.
-        Only past covariates are included, even if more are provided.
-
-        If the model is required to produce the forecast over multiple iterations, i.e. if
-        `n > self.output_chunk_length`, and if it was trained with covariates, then `cov_future` will
-        contain the future covariates up to `n` time steps into the future.
-
-        Parameters
-        ----------
-        n
-            The number of time steps after the end of the training time series for which to produce predictions
-        input_series_dataset
-            Optionally, one or several input `TimeSeries`, representing the history of the target series' whose
-            future is to be predicted. If specified, the method returns the forecasts of these
-            series. Otherwise, the method returns the forecast of the (single) training series.
-
-        Returns
-        -------
-        torch.Tensor of shape `(len(input_series_dataset), self.input_chunk_length, target.width + covariates.width)`
-            Initial input to model which contains the input target sereis and the matching past covariates,
-            if available
-        Optional[torch.Tensor] of shape `(len(input_series_dataset), n, covariates.width)`
-            Covariates required to predict horizons beyond `self.output_chunk_length`, or `None` if the model
-            does require future covariates either because it does not require covariates at all or because
-            `n <= self.output_chunk_length`.
-    """
-
-        in_past_arr = []
-        cov_future_arr = []
-
-        for target_series, covariate_series in input_series_dataset:
-            raise_if_not(len(target_series) >= self.input_chunk_length,
-                            'All input series must have length >= `input_chunk_length` ({}).'.format(
-                self.input_chunk_length))
-
-            # TODO: here we could be smart and handle cases where target and covariates do not have same time axis.
-            # TODO: e.g. by taking their latest common timestamp.
-
-            in_past = target_series.values(copy=False)[-self.input_chunk_length:]
-            in_past = torch.from_numpy(in_past).float().to(self.device)
-
-            if covariate_series is not None:
-
-                # get first timestamp that lies in the future of target series
-                first_pred_time = target_series.end_time() + target_series.freq
-
-                # check whether future covariates are available and separate them if they are
-                if covariate_series.end_time() >= first_pred_time:
-                    cov_past = covariate_series.drop_after(first_pred_time)
-                else:
-                    cov_past = covariate_series
-
-                # keep only the last covariates that the model can use as input
-                cov_past = cov_past.values(copy=False)[-self.input_chunk_length:]
-
-                # create torch tensor
-                cov_past = torch.from_numpy(cov_past).float().to(self.device)
-
-                # combine target series with covariates
-                in_past = torch.cat([in_past, cov_past], dim=1)
-
-                # handle future covariates
-                if n > self.output_chunk_length:
-                    # check that enough future covariates are available and keep only necessary ones
-                    last_required_future_covariate_ts = (
-                        target_series.end_time() + (n - self.output_chunk_length) * target_series.freq
-=======
                 ts_forecasts = Parallel(n_jobs=n_jobs)(
                     delayed(self._build_forecast_series)(
                         batch_prediction[batch_idx],
                         input_series_dataset[dataset_idx][0]
->>>>>>> 89e95b04
                     )
                     for batch_idx, dataset_idx in enumerate(indices)
                 )
 
-<<<<<<< HEAD
-                    # drop past covariates (already used)
-                    cov_future = covariate_series.drop_before(first_pred_time - covariate_series.freq).values(copy=False)
-                    cov_future = cov_future[:n - self.output_chunk_length]
-                    cov_future = torch.from_numpy(cov_future).float().to(self.device)
-                    cov_future = cov_future.view(1, n - self.output_chunk_length, -1)
-                    cov_future_arr.append(cov_future)
-
-
-            in_past = in_past.view(1, self.input_chunk_length, -1)
-            in_past_arr.append(in_past)
-
-        # concatenate tensors to include multiple time series in one batch
-        in_past = torch.cat(in_past_arr, dim=0)
-        cov_future = torch.cat(cov_future_arr, dim=0) if len(cov_future_arr) > 0 else None
-=======
                 predictions.extend(ts_forecasts)
->>>>>>> 89e95b04
 
         return predictions
 
