"""
Theta Method
------------
"""

import math
from typing import Optional, List

import numpy as np
import statsmodels.tsa.holtwinters as hw

from darts.utils.statistics import (
    check_seasonality,
    extract_trend_and_seasonality,
    remove_from_series,
)
from darts.models.forecasting.forecasting_model import ForecastingModel
from darts.logging import raise_log, get_logger, raise_if_not
from darts.timeseries import TimeSeries
from darts.utils.utils import SeasonalityMode, TrendMode, ModelMode

logger = get_logger(__name__)
ALPHA_START = 0.2


class Theta(ForecastingModel):
    # .. todo: Implement OTM: Optimized Theta Method (https://arxiv.org/pdf/1503.03529.pdf)
    # .. todo: Try with something different than SES? They do that in the paper.
    def __init__(
        self,
        theta: int = 2,
        seasonality_period: Optional[int] = None,
        season_mode: SeasonalityMode = SeasonalityMode.MULTIPLICATIVE,
    ):
        """
        An implementation of the Theta method with configurable `theta` parameter. See [1]_.

        The training time series is de-seasonalized according to `seasonality_period`,
        or an inferred seasonality period.

        `season_mode` must be a ``SeasonalityMode`` Enum member.

        You can access the Enum with ``from darts import SeasonalityMode``.

        Parameters
        ----------
        theta
            Value of the theta parameter. Defaults to 2. Cannot be set to 0.
            If `theta = 1`, then the theta method restricts to a simple exponential smoothing (SES)
        seasonality_period
            User-defined seasonality period. If not set, will be tentatively inferred from the training series upon
            calling :func:`fit()`.
        season_mode
            Type of seasonality.
            Either ``SeasonalityMode.MULTIPLICATIVE``, ``SeasonalityMode.ADDITIVE`` or ``SeasonalityMode.NONE``.
            Defaults to ``SeasonalityMode.MULTIPLICATIVE``.

        References
        ----------
        .. [1] `Unmasking the Theta method <https://robjhyndman.com/papers/Theta.pdf`
        """

        super().__init__()

        self.model = None
        self.coef = 1
        self.alpha = 1
        self.length = 0
        self.theta = theta
        self.is_seasonal = False
        self.seasonality = None
        self.seasonality_period = seasonality_period
        self.season_period = None
        self.season_mode = season_mode

        raise_if_not(
            season_mode in SeasonalityMode,
            "Unknown value for season_mode: {}.".format(season_mode),
            logger,
        )

        if self.theta == 0:
            raise_log(ValueError("The parameter theta cannot be equal to 0."), logger)

    def fit(self, series: TimeSeries):
        super().fit(series)
        ts = self.training_series

        self.length = len(ts)

        # Check for statistical significance of user-defined season period
        # or infers season_period from the TimeSeries itself.
        if self.season_mode is SeasonalityMode.NONE:
            self.season_period = 1
        else:
            self.season_period = self.seasonality_period
        if self.season_period is None:
            max_lag = len(ts) // 2
<<<<<<< HEAD
            self.is_seasonal, self.season_period = check_seasonality(ts, self.season_period, max_lag=max_lag)
=======
            self.is_seasonal, self.season_period = check_seasonality(
                ts, self.season_period, max_lag=max_lag
            )
            logger.info(
                "Theta model inferred seasonality of training series: {}".format(
                    self.season_period
                )
            )
>>>>>>> ddc91b94
        else:
            # force the user-defined seasonality to be considered as a true seasonal period.
            self.is_seasonal = self.season_period > 1

        new_ts = ts

        # Store and remove seasonality effect if there is any.
        if self.is_seasonal:
            _, self.seasonality = extract_trend_and_seasonality(
                ts, self.season_period, model=self.season_mode
            )
            new_ts = remove_from_series(ts, self.seasonality, model=self.season_mode)

        # SES part of the decomposition.
        self.model = hw.SimpleExpSmoothing(new_ts.values()).fit()

        # Linear Regression part of the decomposition. We select the degree one coefficient.
        b_theta = np.polyfit(
            np.array([i for i in range(0, self.length)]),
            (1.0 - self.theta) * new_ts.values(),
            1,
        )[0]

        # Normalization of the coefficient b_theta.
        self.coef = b_theta / (-self.theta)

        self.alpha = self.model.params["smoothing_level"]
        if self.alpha == 0.0:
            self.model = hw.SimpleExpSmoothing(new_ts.values()).fit(
                initial_level=ALPHA_START
            )
            self.alpha = self.model.params["smoothing_level"]

    def predict(self, n: int, num_samples: int = 1) -> "TimeSeries":
        super().predict(n, num_samples)

        # Forecast of the SES part.
        forecast = self.model.forecast(n)

        # Forecast of the Linear Regression part.
        drift = self.coef * np.array(
            [
                i + (1 - (1 - self.alpha) ** self.length) / self.alpha
                for i in range(0, n)
            ]
        )

        # Combining the two forecasts
        forecast += drift

        # Re-apply the seasonal trend of the TimeSeries
        if self.is_seasonal:

            replicated_seasonality = np.tile(
                self.seasonality.pd_series()[-self.season_period :],
                math.ceil(n / self.season_period),
            )[:n]
            if self.season_mode is SeasonalityMode.MULTIPLICATIVE:
                forecast *= replicated_seasonality
            elif self.season_mode is SeasonalityMode.ADDITIVE:
                forecast += replicated_seasonality

        return self._build_forecast_series(forecast)

    def __str__(self):
        return "Theta({})".format(self.theta)


class FourTheta(ForecastingModel):
    def __init__(
        self,
        theta: int = 2,
        seasonality_period: Optional[int] = None,
        season_mode: SeasonalityMode = SeasonalityMode.MULTIPLICATIVE,
        model_mode: ModelMode = ModelMode.ADDITIVE,
        trend_mode: TrendMode = TrendMode.LINEAR,
        normalization: bool = True,
    ):
        """
        An implementation of the 4Theta method with configurable `theta` parameter.

        See M4 competition `solution <https://github.com/Mcompetitions/M4-methods/blob/master/4Theta%20method.R>`_.

        The training time series is de-seasonalized according to `seasonality_period`,
        or an inferred seasonality period.

        `season_mode` must be a ``SeasonalityMode`` Enum member.
        `model_mode` must be a ``ModelMode`` Enum member.
        `trend_mode` must be a ``TrendMode`` Enum member.

        You can access the different Enums with ``from darts import SeasonalityMode, TrendMode, ModelMode``.

        When called with `theta = X`, `model_mode = Model.ADDITIVE` and `trend_mode = Trend.LINEAR`,
        this model is equivalent to calling `Theta(theta=X)`.

        Parameters
        ----------
        theta
            Value of the theta parameter. Defaults to 2.
            If theta = 1, then the fourtheta method restricts to a simple exponential smoothing (SES).
            If theta = 0, then the fourtheta method restricts to a simple `trend_mode` regression.
        seasonality_period
            User-defined seasonality period. If not set, will be tentatively inferred from the training series upon
            calling `fit()`.
        model_mode
            Type of model combining the Theta lines. Either ModelMode.ADDITIVE or ModelMode.MULTIPLICATIVE.
            Defaults to `ModelMode.ADDITIVE`.
        season_mode
            Type of seasonality.
            Either SeasonalityMode.MULTIPLICATIVE, SeasonalityMode.ADDITIVE or SeasonalityMode.NONE.
            Defaults to `SeasonalityMode.MULTIPLICATIVE`.
        trend_mode
            Type of trend to fit. Either TrendMode.LINEAR or TrendMode.EXPONENTIAL.
            Defaults to `TrendMode.LINEAR`.
        normalization
            If `True`, the data is normalized so that the mean is 1. Defaults to `True`.

        Notes
        -----
        Even though this model is an improvement of :class:`Theta`, it is a naive
        implementation of the algorithm, which can potentially be slower.
        """

        super().__init__()

        self.model = None
        self.drift = None
        self.mean = 1
        self.length = 0
        self.theta = theta
        self.is_seasonal = False
        self.seasonality = None
        self.seasonality_period = seasonality_period
        self.season_period = None
        self.model_mode = model_mode
        self.season_mode = season_mode
        self.trend_mode = trend_mode
        self.wses = 0 if self.theta == 0 else (1 / theta)
        self.wdrift = 1 - self.wses
        self.fitted_values = None
        self.normalization = normalization

        raise_if_not(
            isinstance(model_mode, ModelMode),
            "Unknown value for model_mode: {}.".format(model_mode),
            logger,
        )
        raise_if_not(
            isinstance(trend_mode, TrendMode),
            "Unknown value for trend_mode: {}.".format(trend_mode),
            logger,
        )
        raise_if_not(
            isinstance(season_mode, SeasonalityMode),
            "Unknown value for season_mode: {}.".format(season_mode),
            logger,
        )

    def fit(self, series):
        super().fit(series)

        self.length = len(series)
        # normalization of data
        if self.normalization:
            self.mean = series.mean().mean()
            raise_if_not(
                not np.isclose(self.mean, 0),
                "The mean value of the provided series is too close to zero to perform normalization",
                logger,
            )
            new_ts = series / self.mean
        else:
            new_ts = series

        # Check for statistical significance of user-defined season period
        # or infers season_period from the TimeSeries itself.
        if self.season_mode is SeasonalityMode.NONE:
            self.season_period = 1
        else:
            self.season_period = self.seasonality_period
        if self.season_period is None:
            max_lag = len(series) // 2
<<<<<<< HEAD
            self.is_seasonal, self.season_period = check_seasonality(series, self.season_period, max_lag=max_lag)
=======
            self.is_seasonal, self.season_period = check_seasonality(
                series, self.season_period, max_lag=max_lag
            )
            logger.info(
                "FourTheta model inferred seasonality of training series: {}".format(
                    self.season_period
                )
            )
>>>>>>> ddc91b94
        else:
            # force the user-defined seasonality to be considered as a true seasonal period.
            self.is_seasonal = self.season_period > 1

        # Store and remove seasonality effect if there is any.
        if self.is_seasonal:
            _, self.seasonality = extract_trend_and_seasonality(
                new_ts, self.season_period, model=self.season_mode
            )
            new_ts = remove_from_series(
                new_ts, self.seasonality, model=self.season_mode
            )

        ts_values = new_ts.univariate_values()
        if (ts_values <= 0).any():
            self.model_mode = ModelMode.ADDITIVE
            self.trend_mode = TrendMode.LINEAR
            logger.warning(
                "Time series has negative values. Fallback to additive and linear model"
            )

        # Drift part of the decomposition
        if self.trend_mode is TrendMode.LINEAR:
            linreg = ts_values
        else:
            linreg = np.log(ts_values)
        self.drift = np.poly1d(np.polyfit(np.arange(self.length), linreg, 1))
        theta0_in = self.drift(np.arange(self.length))
        if self.trend_mode is TrendMode.EXPONENTIAL:
            theta0_in = np.exp(theta0_in)

        if (theta0_in > 0).all() and self.model_mode is ModelMode.MULTIPLICATIVE:
            theta_t = (ts_values ** self.theta) * (theta0_in ** (1 - self.theta))
        else:
            if self.model_mode is ModelMode.MULTIPLICATIVE:
                logger.warning("Negative Theta line. Fallback to additive model")
                self.model_mode = ModelMode.ADDITIVE
            theta_t = self.theta * ts_values + (1 - self.theta) * theta0_in

        # SES part of the decomposition.
        self.model = hw.SimpleExpSmoothing(theta_t).fit()
        theta2_in = self.model.fittedvalues

        if (theta2_in > 0).all() and self.model_mode is ModelMode.MULTIPLICATIVE:
            self.fitted_values = theta2_in ** self.wses * theta0_in ** self.wdrift
        else:
            if self.model_mode is ModelMode.MULTIPLICATIVE:
                self.model_mode = ModelMode.ADDITIVE
                logger.warning("Negative Theta line. Fallback to additive model")
                theta_t = self.theta * ts_values + (1 - self.theta) * theta0_in
                self.model = hw.SimpleExpSmoothing(theta_t).fit()
                theta2_in = self.model.fittedvalues
            self.fitted_values = self.wses * theta2_in + self.wdrift * theta0_in
        if self.is_seasonal:
            if self.season_mode is SeasonalityMode.ADDITIVE:
                self.fitted_values += self.seasonality.univariate_values()
            elif self.season_mode is SeasonalityMode.MULTIPLICATIVE:
                self.fitted_values *= self.seasonality.univariate_values()
        # Fitted values are the results of the fit of the model on the train series. A good fit of the model
        # will lead to fitted_values similar to ts. But one cannot see if it overfits.
        if self.normalization:
            self.fitted_values *= self.mean

    def predict(self, n: int, num_samples: int = 1) -> "TimeSeries":
        super().predict(n, num_samples)

        # Forecast of the SES part.
        forecast = self.model.forecast(n)

        # Forecast of the Linear Regression part.
        drift = self.drift(np.arange(self.length, self.length + n))
        if self.trend_mode is TrendMode.EXPONENTIAL:
            drift = np.exp(drift)

        if self.model_mode is ModelMode.ADDITIVE:
            forecast = self.wses * forecast + self.wdrift * drift
        else:
            forecast = forecast ** self.wses * drift ** self.wdrift

        # Re-apply the seasonal trend of the TimeSeries
        if self.is_seasonal:

            replicated_seasonality = np.tile(
                self.seasonality.pd_series()[-self.season_period :],
                math.ceil(n / self.season_period),
            )[:n]
            if self.season_mode is SeasonalityMode.MULTIPLICATIVE:
                forecast *= replicated_seasonality
            else:
                forecast += replicated_seasonality

        if self.normalization:
            forecast *= self.mean

        return self._build_forecast_series(forecast)

    @staticmethod
    def select_best_model(
        ts: TimeSeries,
        thetas: Optional[List[int]] = None,
        m: Optional[int] = None,
        normalization: bool = True,
        n_jobs: int = 1,
    ) -> "FourTheta":
        """
        Performs a grid search over all hyper parameters to select the best model,
        using the fitted values on the training series `ts`.


        Uses 'ForecastingModel.gridsearch' with 'use_fitted_values=True' and 'metric=metrics.mae`.

        Parameters
        ----------
        ts
            The TimeSeries on which the model will be tested.
        thetas
            A list of thetas to loop over. Defaults to [1, 2, 3].
        m
            Optionally, the season used to decompose the time series.
        normalization
            If `True`, the data is normalized so that the mean is 1. Defaults to `True`.
        n_jobs
            The number of jobs to run in parallel. Parallel jobs are created only when there are two or more theta
            values to be evaluated. Each job will instantiate, train, and evaluate a different instance of the model.
            Defaults to `1` (sequential). Setting the parameter to `-1` means using all the available cores.

        Returns
        -------
        FourTheta
            The best performing model on the time series.
        """
        # Only import if needed
        from darts.metrics import mae

        if thetas is None:
            thetas = [1, 2, 3]
        if (ts.values() <= 0).any():
            drift_mode = [TrendMode.LINEAR]
            model_mode = [ModelMode.ADDITIVE]
            season_mode = [SeasonalityMode.ADDITIVE]
            logger.warning(
                "The given TimeSeries has negative values. The method will only test "
                "linear trend and additive modes."
            )
        else:
            season_mode = [season for season in SeasonalityMode]
            model_mode = [model for model in ModelMode]
            drift_mode = [trend for trend in TrendMode]

        theta = FourTheta.gridsearch(
            {
                "theta": thetas,
                "model_mode": model_mode,
                "season_mode": season_mode,
                "trend_mode": drift_mode,
                "seasonality_period": [m],
                "normalization": [normalization],
            },
            ts,
            use_fitted_values=True,
            metric=mae,
            n_jobs=n_jobs,
        )
        return theta

    def __str__(self):
        return "4Theta(theta:{}, curve:{}, model:{}, seasonality:{})".format(
            self.theta, self.trend_mode, self.model_mode, self.season_mode
        )<|MERGE_RESOLUTION|>--- conflicted
+++ resolved
@@ -96,18 +96,9 @@
             self.season_period = self.seasonality_period
         if self.season_period is None:
             max_lag = len(ts) // 2
-<<<<<<< HEAD
-            self.is_seasonal, self.season_period = check_seasonality(ts, self.season_period, max_lag=max_lag)
-=======
             self.is_seasonal, self.season_period = check_seasonality(
                 ts, self.season_period, max_lag=max_lag
             )
-            logger.info(
-                "Theta model inferred seasonality of training series: {}".format(
-                    self.season_period
-                )
-            )
->>>>>>> ddc91b94
         else:
             # force the user-defined seasonality to be considered as a true seasonal period.
             self.is_seasonal = self.season_period > 1
@@ -290,18 +281,9 @@
             self.season_period = self.seasonality_period
         if self.season_period is None:
             max_lag = len(series) // 2
-<<<<<<< HEAD
-            self.is_seasonal, self.season_period = check_seasonality(series, self.season_period, max_lag=max_lag)
-=======
             self.is_seasonal, self.season_period = check_seasonality(
                 series, self.season_period, max_lag=max_lag
             )
-            logger.info(
-                "FourTheta model inferred seasonality of training series: {}".format(
-                    self.season_period
-                )
-            )
->>>>>>> ddc91b94
         else:
             # force the user-defined seasonality to be considered as a true seasonal period.
             self.is_seasonal = self.season_period > 1
