import shutil

import numpy as np
import pandas as pd

from .base_test_class import DartsBaseTestClass
from ..timeseries import TimeSeries
from ..utils import timeseries_generation as tg
from ..metrics import mape
from ..models import (
    NaiveSeasonal,
    ExponentialSmoothing,
    ARIMA,
    Theta,
    FourTheta,
    FFT,
    VARIMA,
    RandomForest,
    LinearRegressionModel,
)
from ..utils.utils import SeasonalityMode, TrendMode, ModelMode
from ..logging import get_logger
from ..datasets import AirPassengersDataset, IceCreamHeaterDataset

logger = get_logger(__name__)

# (forecasting models, maximum error) tuples
models = [
    (ExponentialSmoothing(), 5.6),
<<<<<<< HEAD
    (ARIMA(0, 1, 1, trend="t"), 17.1),
    (ARIMA(1, 1, 1, trend="t"), 18.3),
=======
    (ARIMA(12, 2, 1), 10),
    (ARIMA(1, 1, 1), 40),
>>>>>>> 8c36269f
    (Theta(), 11.3),
    (Theta(1), 20.2),
    (Theta(-1), 9.8),
    (FourTheta(1), 20.2),
    (FourTheta(-1), 9.8),
    (FourTheta(trend_mode=TrendMode.EXPONENTIAL), 5.5),
    (FourTheta(model_mode=ModelMode.MULTIPLICATIVE), 11.4),
    (FourTheta(season_mode=SeasonalityMode.ADDITIVE), 14.2),
    (FFT(trend="poly"), 11.4),
    (NaiveSeasonal(), 32.4),
    (LinearRegressionModel(lags=12), 11.0),
    (RandomForest(lags=12, n_estimators=200, max_depth=3), 15.5),
]
# forecasting models with exogenous variables support
multivariate_models = [
    (VARIMA(1, 0, 0), 55.6),
    (VARIMA(1, 1, 1), 57.0),
]

extended_models = [ARIMA()]


try:
    from ..models import Prophet

    models.append((Prophet(), 13.5))
except ImportError:
    logger.warning("Prophet not installed - will be skipping Prophet tests")

try:
    from ..models import AutoARIMA

    models.append((AutoARIMA(), 12.2))
    extended_models.append(AutoARIMA())
    PMDARIMA_AVAILABLE = True
except ImportError:
    logger.warning("pmdarima not installed - will be skipping AutoARIMA tests")
    PMDARIMA_AVAILABLE = False

try:
    from ..models import TCNModel

    TORCH_AVAILABLE = True
except ImportError:
    logger.warning("Torch not installed - will be skipping Torch models tests")
    TORCH_AVAILABLE = False


class LocalForecastingModelsTestCase(DartsBaseTestClass):

    # forecasting horizon used in runnability tests
    forecasting_horizon = 5

    # dummy timeseries for runnability tests
    np.random.seed(1)
    ts_gaussian = tg.gaussian_timeseries(length=100, mean=50)

    # real timeseries for functionality tests
    ts_passengers = AirPassengersDataset().load()
    ts_pass_train, ts_pass_val = ts_passengers.split_after(pd.Timestamp("19570101"))

    # real multivariate timeseries for functionality tests
    ts_ice_heater = IceCreamHeaterDataset().load()
    ts_ice_heater_train, ts_ice_heater_val = ts_ice_heater.split_after(split_point=0.7)

    def test_models_runnability(self):
        for model, _ in models:
            model.fit(self.ts_gaussian)
            prediction = model.predict(self.forecasting_horizon)
            self.assertTrue(len(prediction) == self.forecasting_horizon)

    def test_models_performance(self):
        # for every model, check whether its errors do not exceed the given bounds
        for model, max_mape in models:
            np.random.seed(1)  # some models are probabilist...
            model.fit(self.ts_pass_train)
            prediction = model.predict(len(self.ts_pass_val))
            current_mape = mape(prediction, self.ts_pass_val)
            self.assertTrue(
                current_mape < max_mape,
                "{} model exceeded the maximum MAPE of {}. "
                "with a MAPE of {}".format(str(model), max_mape, current_mape),
            )

    def test_multivariate_models_performance(self):
        # for every model, check whether its errors do not exceed the given bounds
        for model, max_mape in multivariate_models:
            np.random.seed(1)
            model.fit(self.ts_ice_heater_train)
            prediction = model.predict(len(self.ts_ice_heater_val))
            current_mape = mape(prediction, self.ts_ice_heater_val)
            self.assertTrue(
                current_mape < max_mape,
                "{} model exceeded the maximum MAPE of {}. "
                "with a MAPE of {}".format(str(model), max_mape, current_mape),
            )

    def test_multivariate_input(self):
        es_model = ExponentialSmoothing()
        ts_passengers_enhanced = self.ts_passengers.add_datetime_attribute("month")
        with self.assertRaises(AssertionError):
            es_model.fit(ts_passengers_enhanced)
        es_model.fit(ts_passengers_enhanced["#Passengers"])
        with self.assertRaises(KeyError):
            es_model.fit(ts_passengers_enhanced["2"])

    def test_exogenous_variables_support(self):
        for model in extended_models:

            # Test models runnability
            model.fit(self.ts_gaussian, exog=self.ts_gaussian)

            prediction = model.predict(
                self.forecasting_horizon,
                exog=tg.gaussian_timeseries(
                    length=self.forecasting_horizon,
<<<<<<< HEAD
                    start_ts=self.ts_gaussian.end_time() + self.ts_gaussian.freq(),
                ),
            )
=======
                    start_ts=self.ts_gaussian.end_time()+self.ts_gaussian.freq
                    )
                )
>>>>>>> 8c36269f
            self.assertTrue(len(prediction) == self.forecasting_horizon)

            # Test mismatch in length between exogenous variables and forecasting horizon
            with self.assertRaises(ValueError):
                model.predict(
                    self.forecasting_horizon,
                    exog=tg.gaussian_timeseries(length=self.forecasting_horizon - 1),
                )

            # Test mismatch in time-index/length between series and exogenous variables
            with self.assertRaises(ValueError):
                model.fit(self.ts_gaussian, exog=self.ts_gaussian[:-1])
            with self.assertRaises(ValueError):
                model.fit(self.ts_gaussian[1:], exog=self.ts_gaussian[:-1])

    def test_dummy_series(self):
        values = np.random.uniform(low=-10, high=10, size=100)
        ts = TimeSeries.from_dataframe(pd.DataFrame({"V1": values}))

        varima = VARIMA(trend="t")
        with self.assertRaises(ValueError):
            varima.fit(series=ts)

        if PMDARIMA_AVAILABLE:
            autoarima = AutoARIMA(trend="t")
            with self.assertRaises(ValueError):
                autoarima.fit(series=ts)<|MERGE_RESOLUTION|>--- conflicted
+++ resolved
@@ -27,13 +27,8 @@
 # (forecasting models, maximum error) tuples
 models = [
     (ExponentialSmoothing(), 5.6),
-<<<<<<< HEAD
-    (ARIMA(0, 1, 1, trend="t"), 17.1),
-    (ARIMA(1, 1, 1, trend="t"), 18.3),
-=======
     (ARIMA(12, 2, 1), 10),
     (ARIMA(1, 1, 1), 40),
->>>>>>> 8c36269f
     (Theta(), 11.3),
     (Theta(1), 20.2),
     (Theta(-1), 9.8),
@@ -150,15 +145,9 @@
                 self.forecasting_horizon,
                 exog=tg.gaussian_timeseries(
                     length=self.forecasting_horizon,
-<<<<<<< HEAD
-                    start_ts=self.ts_gaussian.end_time() + self.ts_gaussian.freq(),
-                ),
-            )
-=======
                     start_ts=self.ts_gaussian.end_time()+self.ts_gaussian.freq
                     )
                 )
->>>>>>> 8c36269f
             self.assertTrue(len(prediction) == self.forecasting_horizon)
 
             # Test mismatch in length between exogenous variables and forecasting horizon
