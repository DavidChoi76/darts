--- conflicted
+++ resolved
@@ -125,23 +125,6 @@
 
 Model | Univariate | Multivariate | Probabilistic | Multiple-series training | Past-observed covariates support | Future-known covariates support | Reference
 --- | --- | --- | --- | --- | --- | --- | ---
-<<<<<<< HEAD
-`ARIMA` | x | | x | | | |
-`VARIMA` | x | x | | | | |
-`AutoARIMA` | x | | | | | |
-`ExponentialSmoothing` | x | | x | | | |
-`Theta` and `FourTheta` | x | | | | | | [Theta](https://robjhyndman.com/papers/Theta.pdf) & [4 Theta](https://github.com/Mcompetitions/M4-methods/blob/master/4Theta%20method.R)
-`Prophet` | x | | x | | | x | [Prophet repo](https://github.com/facebook/prophet)
-`FFT` (Fast Fourier Transform) | x | | | | | |
-`RegressionModel` (incl `RandomForest`, `LinearRegressionModel` and `LightGBMModel`) | x | x | | x | x | x |
-`RNNModel` (incl. LSTM and GRU); equivalent to DeepAR in its probabilistic version | x | x | x | x | | x | [DeepAR paper](https://arxiv.org/abs/1704.04110)
-`BlockRNNModel` (incl. LSTM and GRU) | x | x | | x | x | |
-`NBEATSModel` | x | x | | x | x | | [N-BEATS paper](https://arxiv.org/abs/1905.10437)
-`TCNModel` | x | x | x | x | x | | [TCN paper](https://arxiv.org/abs/1803.01271), [DeepTCN paper](https://arxiv.org/abs/1906.04397), [blog post](https://medium.com/unit8-machine-learning-publication/temporal-convolutional-networks-and-forecasting-5ce1b6e97ce4)
-`TransformerModel` | x | x | | x | x | | 
-`TFTModel` | ✅ | ✅ | ✅ | ✅ | ✅ | ✅ | [TFT paper](https://arxiv.org/pdf/1912.09363.pdf), [PyTorch Forecasting](https://pytorch-forecasting.readthedocs.io/en/latest/models.html)
-Naive Baselines | x | | | | | |
-=======
 `ARIMA` | ✅ | | ✅ | | | ✅ |
 `VARIMA` | ✅ | ✅ | | | | ✅ |
 `AutoARIMA` | ✅ | | | | | ✅ |
@@ -155,8 +138,8 @@
 `NBEATSModel` | ✅ | ✅ | | ✅ | ✅ | | [N-BEATS paper](https://arxiv.org/abs/1905.10437)
 `TCNModel` | ✅ | ✅ | ✅ | ✅ | ✅ | | [TCN paper](https://arxiv.org/abs/1803.01271), [DeepTCN paper](https://arxiv.org/abs/1906.04397), [blog post](https://medium.com/unit8-machine-learning-publication/temporal-convolutional-networks-and-forecasting-5ce1b6e97ce4)
 `TransformerModel` | ✅ | ✅ | ✅ | ✅ | ✅ | | 
+`TFTModel` | ✅ | ✅ | ✅ | ✅ | ✅ | ✅ | [TFT paper](https://arxiv.org/pdf/1912.09363.pdf), [PyTorch Forecasting](https://pytorch-forecasting.readthedocs.io/en/latest/models.html)
 Naive Baselines | ✅ | | | | | |
->>>>>>> da104356
 
 
 ## Community & Contact
